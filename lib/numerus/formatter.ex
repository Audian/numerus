--- conflicted
+++ resolved
@@ -66,7 +66,6 @@
       :npan       -> to_npan(did)
       :one_npan   -> to_1npan(did)
       :us_intl    -> to_usintl(did)
-<<<<<<< HEAD
       :shortcode  ->
         # we need to verify that the supplied number is a shortcode. If so,
         # return the did, if not, then return an error as this conversion is
@@ -78,9 +77,7 @@
               _           -> {:error, :invalid_format}
             end
         end
-=======
-      :shortcode  -> did
->>>>>>> 982dff83
+      _           -> {:error, :invalid_format}
       _           -> {:error, :invalid_format}
     end
   end
